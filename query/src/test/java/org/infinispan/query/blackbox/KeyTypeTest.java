--- conflicted
+++ resolved
@@ -59,14 +59,9 @@
       c.fluent()
          .indexing()
          .indexLocalOnly(false)
-<<<<<<< HEAD
-         .addProperty("hibernate.search.default.directory_provider", "ram");
-      cacheManager = TestCacheManagerFactory.createCacheManager(c);
-=======
          .addProperty("hibernate.search.default.directory_provider", "ram")
          .addProperty("hibernate.search.lucene_version", "LUCENE_CURRENT");
-      cacheManager = TestCacheManagerFactory.createCacheManager(c, true);
->>>>>>> 9284dbf3
+      cacheManager = TestCacheManagerFactory.createCacheManager(c);
 
       person1 = new Person();
       person1.setName("Navin");
