--- conflicted
+++ resolved
@@ -55,14 +55,9 @@
       c.fluent()
          .indexing()
          .indexLocalOnly(false)
-<<<<<<< HEAD
-         .addProperty("hibernate.search.default.directory_provider", "ram");
-      return TestCacheManagerFactory.createCacheManager(c);
-=======
          .addProperty("hibernate.search.default.directory_provider", "ram")
          .addProperty("hibernate.search.lucene_version", "LUCENE_CURRENT");
-      return TestCacheManagerFactory.createCacheManager(c, true);
->>>>>>> a2154c7c
+      return TestCacheManagerFactory.createCacheManager(c);
    }
 
    @BeforeClass
