<?xml version='1.0' encoding='UTF-8'?>
<project xsi:schemaLocation="http://maven.apache.org/POM/4.0.0 http://maven.apache.org/maven-v4_0_0.xsd" xmlns="http://maven.apache.org/POM/4.0.0" xmlns:xsi="http://www.w3.org/2001/XMLSchema-instance">
   <modelVersion>4.0.0</modelVersion>

   <parent>
      <groupId>org.infinispan</groupId>
      <artifactId>infinispan-parent</artifactId>
      <version>4.1.0.CR1</version>
      <relativePath>../../parent/pom.xml</relativePath>
   </parent>

   <artifactId>infinispan-gridfs-webdav</artifactId>
   <packaging>war</packaging>
   <name>Infinispan GridFileSystem WebDAV interface</name>
   <description>WebDAV interface for Infinispan's GridFileSystem, packaged as a WAR file for deployment in a servlet container</description>

   <properties>
      <version.javax.servlet>2.5</version.javax.servlet>
      <version.webdav.servlet>2.0</version.webdav.servlet>
   </properties>

   <dependencies>
      <dependency>
         <groupId>${project.groupId}</groupId>
         <artifactId>infinispan-core</artifactId>
         <version>${project.version}</version>
      </dependency>

      <dependency>
         <groupId>net.sf.webdav-servlet</groupId>
         <artifactId>webdav-servlet</artifactId>
         <version>${version.webdav.servlet}</version>
      </dependency>

<<<<<<< HEAD
      
=======
>>>>>>> fa427ddd
      <dependency>
         <groupId>javax.servlet</groupId>
         <artifactId>servlet-api</artifactId>
         <version>${version.javax.servlet}</version>
         <scope>provided</scope>
      </dependency>



   </dependencies>
</project><|MERGE_RESOLUTION|>--- conflicted
+++ resolved
@@ -1,11 +1,11 @@
-<?xml version='1.0' encoding='UTF-8'?>
-<project xsi:schemaLocation="http://maven.apache.org/POM/4.0.0 http://maven.apache.org/maven-v4_0_0.xsd" xmlns="http://maven.apache.org/POM/4.0.0" xmlns:xsi="http://www.w3.org/2001/XMLSchema-instance">
+<project xmlns="http://maven.apache.org/POM/4.0.0" xmlns:xsi="http://www.w3.org/2001/XMLSchema-instance"
+         xsi:schemaLocation="http://maven.apache.org/POM/4.0.0 http://maven.apache.org/maven-v4_0_0.xsd">
    <modelVersion>4.0.0</modelVersion>
 
    <parent>
       <groupId>org.infinispan</groupId>
       <artifactId>infinispan-parent</artifactId>
-      <version>4.1.0.CR1</version>
+      <version>4.1.0-SNAPSHOT</version>
       <relativePath>../../parent/pom.xml</relativePath>
    </parent>
 
@@ -32,10 +32,6 @@
          <version>${version.webdav.servlet}</version>
       </dependency>
 
-<<<<<<< HEAD
-      
-=======
->>>>>>> fa427ddd
       <dependency>
          <groupId>javax.servlet</groupId>
          <artifactId>servlet-api</artifactId>
