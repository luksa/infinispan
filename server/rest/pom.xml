<?xml version='1.0' encoding='UTF-8'?>
<project xsi:schemaLocation="http://maven.apache.org/POM/4.0.0 http://maven.apache.org/maven-v4_0_0.xsd" xmlns="http://maven.apache.org/POM/4.0.0" xmlns:xsi="http://www.w3.org/2001/XMLSchema-instance">
   <modelVersion>4.0.0</modelVersion>

   <parent>
      <groupId>org.infinispan</groupId>
      <artifactId>infinispan-server-parent</artifactId>
<<<<<<< HEAD
      <version>4.2.0.ALPHA2</version>
=======
      <version>4.2.0-SNAPSHOT</version>
>>>>>>> b900e752
      <relativePath>../pom.xml</relativePath>
   </parent>

   <artifactId>infinispan-server-rest</artifactId>
   <packaging>war</packaging>
   <name>Infinispan REST Server</name>
   <description>REST interface for Infinispan, packaged as a WAR file for deployment in a servlet container
   </description>

   <build>
      <finalName>infinispan</finalName>
      <sourceDirectory>src/main/scala</sourceDirectory>
      <testSourceDirectory>src/test/scala</testSourceDirectory>

      <plugins>
         <plugin>
            <groupId>org.scala-tools</groupId>
            <artifactId>maven-scala-plugin</artifactId>
            <executions>
               <execution>
                  <id>compile</id>
                  <goals>
                     <goal>compile</goal>
                  </goals>
                  <phase>compile</phase>
               </execution>
               <execution>
                  <id>test-compile</id>
                  <goals>
                     <goal>testCompile</goal>
                  </goals>
                  <phase>test-compile</phase>
               </execution>
               <execution>
                  <phase>process-resources</phase>
                  <goals>
                     <goal>compile</goal>
                  </goals>
               </execution>
            </executions>
         </plugin>
         <plugin>
            <groupId>org.mortbay.jetty</groupId>
            <artifactId>jetty-maven-plugin</artifactId>
         </plugin>
      </plugins>

   </build>

   <dependencies>
      <dependency>
         <groupId>org.jboss.resteasy</groupId>
         <artifactId>resteasy-jaxrs</artifactId>
         <version>${version.resteasy}</version>
      </dependency>

      <dependency>
         <groupId>org.codehaus.jackson</groupId>
         <artifactId>jackson-mapper-asl</artifactId>
         <version>${version.jackson}</version>
      </dependency>

      <dependency>
         <groupId>com.thoughtworks.xstream</groupId>
         <artifactId>xstream</artifactId>
         <version>${version.xstream}</version>
      </dependency>

      <dependency>
         <groupId>javax.servlet</groupId>
         <artifactId>servlet-api</artifactId>
         <version>${version.javax.servlet}</version>
         <scope>provided</scope>
      </dependency>

      
      <dependency>
         <groupId>org.mortbay.jetty</groupId>
         <artifactId>jetty-embedded</artifactId>
         <version>${version.jetty}</version>
         <scope>test</scope>
      </dependency>

      <dependency>
         <groupId>commons-httpclient</groupId>
         <artifactId>commons-httpclient</artifactId>
         <version>${version.commons.httpclient}</version>
         <scope>test</scope>
      </dependency>

      <dependency>
         <groupId>org.slf4j</groupId>
         <artifactId>slf4j-log4j12</artifactId>
         <version>${version.slf4j}</version>
         <scope>test</scope>
      </dependency>
   </dependencies>
</project><|MERGE_RESOLUTION|>--- conflicted
+++ resolved
@@ -1,15 +1,11 @@
-<?xml version='1.0' encoding='UTF-8'?>
-<project xsi:schemaLocation="http://maven.apache.org/POM/4.0.0 http://maven.apache.org/maven-v4_0_0.xsd" xmlns="http://maven.apache.org/POM/4.0.0" xmlns:xsi="http://www.w3.org/2001/XMLSchema-instance">
+<project xmlns="http://maven.apache.org/POM/4.0.0" xmlns:xsi="http://www.w3.org/2001/XMLSchema-instance"
+         xsi:schemaLocation="http://maven.apache.org/POM/4.0.0 http://maven.apache.org/maven-v4_0_0.xsd">
    <modelVersion>4.0.0</modelVersion>
 
    <parent>
       <groupId>org.infinispan</groupId>
       <artifactId>infinispan-server-parent</artifactId>
-<<<<<<< HEAD
-      <version>4.2.0.ALPHA2</version>
-=======
       <version>4.2.0-SNAPSHOT</version>
->>>>>>> b900e752
       <relativePath>../pom.xml</relativePath>
    </parent>
 
@@ -85,7 +81,7 @@
          <scope>provided</scope>
       </dependency>
 
-      
+      <!-- and now for unit and integration tests -->
       <dependency>
          <groupId>org.mortbay.jetty</groupId>
          <artifactId>jetty-embedded</artifactId>
