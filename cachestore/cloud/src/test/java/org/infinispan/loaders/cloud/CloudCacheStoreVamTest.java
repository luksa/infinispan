/*
 * JBoss, Home of Professional Open Source
 * Copyright 2010 Red Hat Inc. and/or its affiliates and other
 * contributors as indicated by the @author tags. All rights reserved.
 * See the copyright.txt in the distribution for a full listing of
 * individual contributors.
 *
 * This is free software; you can redistribute it and/or modify it
 * under the terms of the GNU Lesser General Public License as
 * published by the Free Software Foundation; either version 2.1 of
 * the License, or (at your option) any later version.
 *
 * This software is distributed in the hope that it will be useful,
 * but WITHOUT ANY WARRANTY; without even the implied warranty of
 * MERCHANTABILITY or FITNESS FOR A PARTICULAR PURPOSE. See the GNU
 * Lesser General Public License for more details.
 *
 * You should have received a copy of the GNU Lesser General Public
 * License along with this software; if not, write to the Free
 * Software Foundation, Inc., 51 Franklin St, Fifth Floor, Boston, MA
 * 02110-1301 USA, or see the FSF site: http://www.fsf.org.
 */
package org.infinispan.loaders.cloud;

import org.infinispan.loaders.CacheLoaderException;
import org.infinispan.manager.EmbeddedCacheManager;
import org.infinispan.marshall.StreamingMarshaller;
import org.infinispan.test.fwk.TestCacheManagerFactory;
import org.testng.annotations.AfterClass;
import org.testng.annotations.AfterMethod;
import org.testng.annotations.BeforeClass;
import org.testng.annotations.Test;

import static org.infinispan.test.TestingUtil.extractCacheMarshaller;

/**
 * CloudCacheStoreVamTest using production level marshaller.
 * 
 * @author Galder Zamarreño
 * @since 4.0
 */
@Test(groups = "unit", testName = "loaders.cloud.CloudCacheStoreVamTest")
public class CloudCacheStoreVamTest extends CloudCacheStoreTest {

<<<<<<< HEAD
   EmbeddedCacheManager cm;
   StreamingMarshaller marshaller;

   @BeforeClass(alwaysRun = true)
   public void setUpClass() {
      cm = TestCacheManagerFactory.createLocalCacheManager();
      marshaller = extractCacheMarshaller(cm.getCache());
=======
   @Override
   protected StreamingMarshaller getMarshaller() {
      cm = TestCacheManagerFactory.createLocalCacheManager(false);
      return extractCacheMarshaller(cm.getCache());
>>>>>>> cd48cade
   }

   @AfterClass(alwaysRun = true)
   public void tearDownClass() throws CacheLoaderException {
      cm.stop();
   }

   @Override
   protected StreamingMarshaller getMarshaller() {
      return marshaller;
   }

}<|MERGE_RESOLUTION|>--- conflicted
+++ resolved
@@ -42,20 +42,13 @@
 @Test(groups = "unit", testName = "loaders.cloud.CloudCacheStoreVamTest")
 public class CloudCacheStoreVamTest extends CloudCacheStoreTest {
 
-<<<<<<< HEAD
    EmbeddedCacheManager cm;
    StreamingMarshaller marshaller;
 
    @BeforeClass(alwaysRun = true)
    public void setUpClass() {
-      cm = TestCacheManagerFactory.createLocalCacheManager();
+      cm = TestCacheManagerFactory.createLocalCacheManager(false);
       marshaller = extractCacheMarshaller(cm.getCache());
-=======
-   @Override
-   protected StreamingMarshaller getMarshaller() {
-      cm = TestCacheManagerFactory.createLocalCacheManager(false);
-      return extractCacheMarshaller(cm.getCache());
->>>>>>> cd48cade
    }
 
    @AfterClass(alwaysRun = true)
