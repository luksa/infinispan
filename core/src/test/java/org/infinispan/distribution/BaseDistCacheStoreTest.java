/*
 * JBoss, Home of Professional Open Source
 * Copyright 2009 Red Hat Inc. and/or its affiliates and other
 * contributors as indicated by the @author tags. All rights reserved.
 * See the copyright.txt in the distribution for a full listing of
 * individual contributors.
 *
 * This is free software; you can redistribute it and/or modify it
 * under the terms of the GNU Lesser General Public License as
 * published by the Free Software Foundation; either version 2.1 of
 * the License, or (at your option) any later version.
 *
 * This software is distributed in the hope that it will be useful,
 * but WITHOUT ANY WARRANTY; without even the implied warranty of
 * MERCHANTABILITY or FITNESS FOR A PARTICULAR PURPOSE. See the GNU
 * Lesser General Public License for more details.
 *
 * You should have received a copy of the GNU Lesser General Public
 * License along with this software; if not, write to the Free
 * Software Foundation, Inc., 51 Franklin St, Fifth Floor, Boston, MA
 * 02110-1301 USA, or see the FSF site: http://www.fsf.org.
 */
package org.infinispan.distribution;

import org.infinispan.config.CacheLoaderManagerConfig;
import org.infinispan.config.Configuration;
import org.infinispan.loaders.dummy.DummyInMemoryCacheStore;
import org.infinispan.manager.EmbeddedCacheManager;
import org.infinispan.test.fwk.TestCacheManagerFactory;
import org.infinispan.test.fwk.TransportFlags;

/**
 * DistSyncCacheStoreTest.
 *
 * @author Galder Zamarreño
 * @since 4.0
 */
public abstract class BaseDistCacheStoreTest extends BaseDistFunctionalTest {
   protected boolean shared;
   static int id;

   @Override
   protected EmbeddedCacheManager addClusterEnabledCacheManager(TransportFlags flags) {
      Configuration cfg = new Configuration();
      CacheLoaderManagerConfig clmc = new CacheLoaderManagerConfig();
      clmc.setShared(shared);
      int idToUse = shared ? 999 : id++;
      clmc.addCacheLoaderConfig(new DummyInMemoryCacheStore.Cfg(getClass().getSimpleName() + "_" + idToUse));
      cfg.setCacheLoaderManagerConfig(clmc);
<<<<<<< HEAD
      EmbeddedCacheManager cm = TestCacheManagerFactory.createClusteredCacheManager(withFD, cfg);
=======
      EmbeddedCacheManager cm = TestCacheManagerFactory.createClusteredCacheManager(cfg, false, flags);
>>>>>>> a2154c7c
      cacheManagers.add(cm);
      return cm;
   }
}<|MERGE_RESOLUTION|>--- conflicted
+++ resolved
@@ -47,11 +47,7 @@
       int idToUse = shared ? 999 : id++;
       clmc.addCacheLoaderConfig(new DummyInMemoryCacheStore.Cfg(getClass().getSimpleName() + "_" + idToUse));
       cfg.setCacheLoaderManagerConfig(clmc);
-<<<<<<< HEAD
-      EmbeddedCacheManager cm = TestCacheManagerFactory.createClusteredCacheManager(withFD, cfg);
-=======
-      EmbeddedCacheManager cm = TestCacheManagerFactory.createClusteredCacheManager(cfg, false, flags);
->>>>>>> a2154c7c
+      EmbeddedCacheManager cm = TestCacheManagerFactory.createClusteredCacheManager(cfg, flags);
       cacheManagers.add(cm);
       return cm;
    }
