--- conflicted
+++ resolved
@@ -101,25 +101,6 @@
       TransactionManager mgr = TestingUtil.getTransactionManager(cache1);
       mgr.begin();
 
-<<<<<<< HEAD
-		// do a replace on empty key
-		// https://jira.jboss.org/browse/ISPN-514
-		Object old = cache1.replace(k, "blah");
-
-		boolean replaced = cache1.replace(k, "Vladimir", "Blagojevic");
-		assert !replaced;
-
-		assertNull("Should be null", cache1.get(k));
-		assertNull("Should be null", cache2.get(k));
-
-		mgr.commit();
-
-		assertNoLocks(cache1);
-		assertNoLocks(cache2);
-		cache1.clear();
-		cache2.clear();
-	}  
-=======
       //do a replace on empty key
       //https://jira.jboss.org/browse/ISPN-514
       Object old = cache1.replace(k, "blah");
@@ -136,7 +117,6 @@
       assertNoLocks(cache2);
       cache1.clear();cache2.clear();
    }
->>>>>>> b900e752
 
    private void concurrentLockingHelper(final boolean sameNode, final boolean useTx)
          throws Exception {
