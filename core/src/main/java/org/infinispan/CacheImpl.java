--- conflicted
+++ resolved
@@ -215,11 +215,7 @@
 
    final boolean remove(Object key, Object value, EnumSet<Flag> explicitFlags, ClassLoader explicitClassLoader) {
       assertKeyNotNull(key);
-<<<<<<< HEAD
-      InvocationContext ctx = getInvocationContextAndStartTx();
-=======
-      InvocationContext ctx = getInvocationContext(false, explicitFlags, explicitClassLoader);
->>>>>>> a2154c7c
+      InvocationContext ctx = getInvocationContextAndStartTx(explicitFlags, explicitClassLoader);
       RemoveCommand command = commandsFactory.buildRemoveCommand(key, value, ctx.getFlags());
       return (Boolean) invokeNextAndCommitIfNeeded(ctx, command);
    }
@@ -230,11 +226,7 @@
 
    final int size(EnumSet<Flag> explicitFlags, ClassLoader explicitClassLoader) {
       SizeCommand command = commandsFactory.buildSizeCommand();
-<<<<<<< HEAD
-      return (Integer) invoker.invoke(getInvocationContextForRead(null), command);
-=======
-      return (Integer) invoker.invoke(getInvocationContext(false, explicitFlags, explicitClassLoader), command);
->>>>>>> a2154c7c
+      return (Integer) invoker.invoke(getInvocationContextForRead(null, explicitFlags, explicitClassLoader), command);
    }
 
    public final boolean isEmpty() {
@@ -251,11 +243,7 @@
 
    final boolean containsKey(Object key, EnumSet<Flag> explicitFlags, ClassLoader explicitClassLoader) {
       assertKeyNotNull(key);
-<<<<<<< HEAD
-      InvocationContext ctx = getInvocationContextForRead(null);
-=======
-      InvocationContext ctx = getInvocationContext(false, explicitFlags, explicitClassLoader);
->>>>>>> a2154c7c
+      InvocationContext ctx = getInvocationContextForRead(null, explicitFlags, explicitClassLoader);
       GetKeyValueCommand command = commandsFactory.buildGetKeyValueCommand(key, ctx.getFlags());
       Object response = invoker.invoke(ctx, command);
       return response != null;
@@ -272,16 +260,11 @@
    @SuppressWarnings("unchecked")
    final V get(Object key, EnumSet<Flag> explicitFlags, ClassLoader explicitClassLoader) {
       assertKeyNotNull(key);
-<<<<<<< HEAD
-      InvocationContext ctx = getInvocationContextForRead(null);
-=======
-      InvocationContext ctx = getInvocationContext(false, explicitFlags, explicitClassLoader);
->>>>>>> a2154c7c
+      InvocationContext ctx = getInvocationContextForRead(null, explicitFlags, explicitClassLoader);
       GetKeyValueCommand command = commandsFactory.buildGetKeyValueCommand(key, ctx.getFlags());
       return (V) invoker.invoke(ctx, command);
    }
 
-<<<<<<< HEAD
    private Object invokeNextAndCommitIfNeeded(InvocationContext ctx, VisitableCommand command) {
       final boolean txInjected = ctx.isInTxScope() && ((TxInvocationContext) ctx).isTransactionInjected();
       Object result;
@@ -313,8 +296,7 @@
    }
 
    @SuppressWarnings("unchecked")
-=======
->>>>>>> a2154c7c
+
    public final V remove(Object key) {
       return remove(key, null, null);
    }
@@ -322,70 +304,50 @@
    @SuppressWarnings("unchecked")
    final V remove(Object key, EnumSet<Flag> explicitFlags, ClassLoader explicitClassLoader) {
       assertKeyNotNull(key);
-<<<<<<< HEAD
-      InvocationContext ctx = getInvocationContextAndStartTx();
-=======
-      InvocationContext ctx = getInvocationContext(false, explicitFlags, explicitClassLoader);
->>>>>>> a2154c7c
+      InvocationContext ctx = getInvocationContextAndStartTx(explicitFlags, explicitClassLoader);
       RemoveCommand command = commandsFactory.buildRemoveCommand(key, null, ctx.getFlags());
       return (V) invokeNextAndCommitIfNeeded(ctx, command);
    }
 
    public final void clear() {
-<<<<<<< HEAD
-      InvocationContext ctx = getInvocationContextAndStartTx();
-=======
       clear(null, null);
    }
 
    final void clear(EnumSet<Flag> explicitFlags, ClassLoader explicitClassLoader) {
-      InvocationContext ctx = getInvocationContext(false, explicitFlags, explicitClassLoader);
->>>>>>> a2154c7c
+      InvocationContext ctx = getInvocationContextAndStartTx(explicitFlags, explicitClassLoader);
       ClearCommand command = commandsFactory.buildClearCommand(ctx.getFlags());
       invokeNextAndCommitIfNeeded(ctx, command);
    }
 
    public Set<K> keySet() {
-<<<<<<< HEAD
-      InvocationContext ctx = getInvocationContextForRead(null);
-=======
       return keySet(null, null);
    }
 
    @SuppressWarnings("unchecked")
    Set<K> keySet(EnumSet<Flag> explicitFlags, ClassLoader explicitClassLoader) {
-      InvocationContext ctx = getInvocationContext(false, explicitFlags, explicitClassLoader);
->>>>>>> a2154c7c
+      InvocationContext ctx = getInvocationContextForRead(null, explicitFlags, explicitClassLoader);
       KeySetCommand command = commandsFactory.buildKeySetCommand();
       return (Set<K>) invoker.invoke(ctx, command);
    }
 
    public Collection<V> values() {
-<<<<<<< HEAD
-      InvocationContext ctx = getInvocationContextForRead(null);
-=======
       return values(null, null);
    }
 
    @SuppressWarnings("unchecked")
    Collection<V> values(EnumSet<Flag> explicitFlags, ClassLoader explicitClassLoader) {
-      InvocationContext ctx = getInvocationContext(false, explicitFlags, explicitClassLoader);
->>>>>>> a2154c7c
+      InvocationContext ctx = getInvocationContextForRead(null, explicitFlags, explicitClassLoader);
       ValuesCommand command = commandsFactory.buildValuesCommand();
       return (Collection<V>) invoker.invoke(ctx, command);
    }
 
    public Set<Map.Entry<K, V>> entrySet() {
-<<<<<<< HEAD
-      InvocationContext ctx = getInvocationContextForRead(null);
-=======
       return entrySet(null, null);
    }
 
    @SuppressWarnings("unchecked")
    Set<Map.Entry<K, V>> entrySet(EnumSet<Flag> explicitFlags, ClassLoader explicitClassLoader) {
-      InvocationContext ctx = getInvocationContext(false, explicitFlags, explicitClassLoader);
->>>>>>> a2154c7c
+      InvocationContext ctx = getInvocationContextForRead(null, explicitFlags, explicitClassLoader);
       EntrySetCommand command = commandsFactory.buildEntrySetCommand();
       return (Set<Map.Entry<K, V>>) invoker.invoke(ctx, command);
    }
@@ -430,19 +392,14 @@
 
    final void evict(K key, EnumSet<Flag> explicitFlags, ClassLoader explicitClassLoader) {
       assertKeyNotNull(key);
-<<<<<<< HEAD
-      InvocationContext ctx = createNonTxInvocationContext();
-=======
-      InvocationContext ctx = getInvocationContext(true, explicitFlags, explicitClassLoader);
->>>>>>> a2154c7c
+      InvocationContext ctx = createNonTxInvocationContext(explicitFlags, explicitClassLoader);
       EvictCommand command = commandsFactory.buildEvictCommand(key);
       invoker.invoke(ctx, command);
    }
 
-   private InvocationContext createNonTxInvocationContext() {
+   private InvocationContext createNonTxInvocationContext(EnumSet<Flag> explicitFlags, ClassLoader explicitClassLoader) {
       InvocationContext ctx = icc.createNonTxInvocationContext();
-      setInvocationContextFlags(ctx);
-      return ctx;
+      return setInvocationContextFlagsAndClassLoader(ctx, explicitFlags, explicitClassLoader);
    }
 
    public Configuration getConfiguration() {
@@ -461,24 +418,23 @@
       return notifier.getListeners();
    }
 
-<<<<<<< HEAD
-   private InvocationContext getInvocationContextForWrite() {
+   private InvocationContext getInvocationContextForWrite(EnumSet<Flag> explicitFlags, ClassLoader explicitClassLoader) {
       InvocationContext ctx = icc.createInvocationContext(true);
-      return setInvocationContextFlags(ctx);
-   }
-
-   private InvocationContext getInvocationContextForRead(Transaction tx) {
+      return setInvocationContextFlagsAndClassLoader(ctx, explicitFlags, explicitClassLoader);
+   }
+
+   private InvocationContext getInvocationContextForRead(Transaction tx, EnumSet<Flag> explicitFlags, ClassLoader explicitClassLoader) {
       if (config.isTransactionalCache()) {
          Transaction transaction = tx == null ? getOngoingTransaction() : tx;
          if (transaction != null)
-            return getInvocationContext(transaction);
+            return getInvocationContext(transaction, explicitFlags, explicitClassLoader);
       }
       InvocationContext result = icc.createInvocationContext(false);
-      setInvocationContextFlags(result);
+      setInvocationContextFlagsAndClassLoader(result, explicitFlags, explicitClassLoader);
       return result;
    }
 
-   private InvocationContext getInvocationContextAndStartTx() {
+   private InvocationContext getInvocationContextAndStartTx(EnumSet<Flag> explicitFlags, ClassLoader explicitClassLoader) {
       InvocationContext invocationContext;
       boolean txInjected = false;
       if (config.isTransactionalCache()) {
@@ -493,9 +449,9 @@
                throw new CacheException("Could not start transaction", e);
             }
          }
-         invocationContext = getInvocationContext(transaction);
+         invocationContext = getInvocationContext(transaction, explicitFlags, explicitClassLoader);
       } else {
-         invocationContext = getInvocationContextForWrite();
+         invocationContext = getInvocationContextForWrite(explicitFlags, explicitClassLoader);
       }
       if (txInjected) {
          ((TxInvocationContext) invocationContext).setTransactionInjected(true);
@@ -504,15 +460,7 @@
       return invocationContext;
    }
 
-   private InvocationContext getInvocationContext(Transaction tx) {
-=======
-   private InvocationContext getInvocationContext(boolean forceNonTransactional, EnumSet<Flag> explicitFlags, ClassLoader explicitClassLoader) {
-      InvocationContext ctx = forceNonTransactional ? icc.createNonTxInvocationContext() : icc.createInvocationContext();
-      return setInvocationContextFlagsAndClassLoader(ctx, explicitFlags, explicitClassLoader);
-   }
-
    private InvocationContext getInvocationContext(Transaction tx, EnumSet<Flag> explicitFlags, ClassLoader explicitClassLoader) {
->>>>>>> a2154c7c
       InvocationContext ctx = icc.createInvocationContext(tx);
       return setInvocationContextFlagsAndClassLoader(ctx, explicitFlags, explicitClassLoader);
    }
@@ -553,11 +501,7 @@
       if (keys == null || keys.isEmpty()) {
          throw new IllegalArgumentException("Cannot lock empty list of keys");
       }
-<<<<<<< HEAD
-      InvocationContext ctx = getInvocationContextForWrite();
-=======
-      InvocationContext ctx = getInvocationContext(false, explicitFlags, explicitClassLoader);
->>>>>>> a2154c7c
+      InvocationContext ctx = getInvocationContextForWrite(explicitFlags, explicitClassLoader);
       LockControlCommand command = commandsFactory.buildLockControlCommand(keys, false, ctx.getFlags());
       return (Boolean) invoker.invoke(ctx, command);
    }
@@ -581,11 +525,7 @@
       if (log.isDebugEnabled()) log.debugf("Stopping cache %s on %s", getName(), getCacheManager().getAddress());
 
       // Create invocation context to pass flags
-<<<<<<< HEAD
-      createNonTxInvocationContext();
-=======
-      getInvocationContext(false, explicitFlags, explicitClassLoader);
->>>>>>> a2154c7c
+      createNonTxInvocationContext(explicitFlags, explicitClassLoader);
       componentRegistry.stop();
    }
 
@@ -725,11 +665,7 @@
    @SuppressWarnings("unchecked")
    final V put(K key, V value, long lifespan, TimeUnit lifespanUnit, long maxIdleTime, TimeUnit idleTimeUnit, EnumSet<Flag> explicitFlags, ClassLoader explicitClassLoader) {
       assertKeyNotNull(key);
-<<<<<<< HEAD
-      InvocationContext ctx = getInvocationContextAndStartTx();
-=======
-      InvocationContext ctx = getInvocationContext(false, explicitFlags, explicitClassLoader);
->>>>>>> a2154c7c
+      InvocationContext ctx = getInvocationContextAndStartTx(explicitFlags, explicitClassLoader);
       PutKeyValueCommand command = commandsFactory.buildPutKeyValueCommand(key, value, lifespanUnit.toMillis(lifespan), idleTimeUnit.toMillis(maxIdleTime), ctx.getFlags());
       return (V) invokeNextAndCommitIfNeeded(ctx, command);
    }
@@ -741,11 +677,7 @@
    @SuppressWarnings("unchecked")
    final V putIfAbsent(K key, V value, long lifespan, TimeUnit lifespanUnit, long maxIdleTime, TimeUnit idleTimeUnit, EnumSet<Flag> explicitFlags, ClassLoader explicitClassLoader) {
       assertKeyNotNull(key);
-<<<<<<< HEAD
-      InvocationContext ctx = getInvocationContextAndStartTx();
-=======
-      InvocationContext ctx = getInvocationContext(false, explicitFlags, explicitClassLoader);
->>>>>>> a2154c7c
+      InvocationContext ctx = getInvocationContextAndStartTx(explicitFlags, explicitClassLoader);
       PutKeyValueCommand command = commandsFactory.buildPutKeyValueCommand(key, value, lifespanUnit.toMillis(lifespan), idleTimeUnit.toMillis(maxIdleTime), ctx.getFlags());
       command.setPutIfAbsent(true);
       return (V) invokeNextAndCommitIfNeeded(ctx, command);
@@ -757,11 +689,7 @@
 
    final void putAll(Map<? extends K, ? extends V> map, long lifespan, TimeUnit lifespanUnit, long maxIdleTime, TimeUnit idleTimeUnit, EnumSet<Flag> explicitFlags, ClassLoader explicitClassLoader) {
       assertKeysNotNull(map);
-<<<<<<< HEAD
-      InvocationContext ctx = getInvocationContextAndStartTx();
-=======
-      InvocationContext ctx = getInvocationContext(false, explicitFlags, explicitClassLoader);
->>>>>>> a2154c7c
+      InvocationContext ctx = getInvocationContextAndStartTx(explicitFlags, explicitClassLoader);
       PutMapCommand command = commandsFactory.buildPutMapCommand(map, lifespanUnit.toMillis(lifespan), idleTimeUnit.toMillis(maxIdleTime), ctx.getFlags());
       invokeNextAndCommitIfNeeded(ctx, command);
    }
@@ -773,11 +701,7 @@
    @SuppressWarnings("unchecked")
    final V replace(K key, V value, long lifespan, TimeUnit lifespanUnit, long maxIdleTime, TimeUnit idleTimeUnit, EnumSet<Flag> explicitFlags, ClassLoader explicitClassLoader) {
       assertKeyNotNull(key);
-<<<<<<< HEAD
-      InvocationContext ctx = getInvocationContextAndStartTx();
-=======
-      InvocationContext ctx = getInvocationContext(false, explicitFlags, explicitClassLoader);
->>>>>>> a2154c7c
+      InvocationContext ctx = getInvocationContextAndStartTx(explicitFlags, explicitClassLoader);
       ReplaceCommand command = commandsFactory.buildReplaceCommand(key, null, value, lifespanUnit.toMillis(lifespan), idleTimeUnit.toMillis(maxIdleTime), ctx.getFlags());
       return (V) invokeNextAndCommitIfNeeded(ctx, command);
 
@@ -789,11 +713,7 @@
 
    final boolean replace(K key, V oldValue, V value, long lifespan, TimeUnit lifespanUnit, long maxIdleTime, TimeUnit idleTimeUnit, EnumSet<Flag> explicitFlags, ClassLoader explicitClassLoader) {
       assertKeyNotNull(key);
-<<<<<<< HEAD
-      InvocationContext ctx = getInvocationContextAndStartTx();
-=======
-      InvocationContext ctx = getInvocationContext(false, explicitFlags, explicitClassLoader);
->>>>>>> a2154c7c
+      InvocationContext ctx = getInvocationContextAndStartTx(explicitFlags, explicitClassLoader);
       ReplaceCommand command = commandsFactory.buildReplaceCommand(key, oldValue, value, lifespanUnit.toMillis(lifespan), idleTimeUnit.toMillis(maxIdleTime), ctx.getFlags());
       return (Boolean) invokeNextAndCommitIfNeeded(ctx, command);
    }
@@ -830,11 +750,7 @@
 
    final NotifyingFuture<V> putAsync(K key, V value, long lifespan, TimeUnit lifespanUnit, long maxIdle, TimeUnit maxIdleUnit, EnumSet<Flag> explicitFlags, ClassLoader explicitClassLoader) {
       assertKeyNotNull(key);
-<<<<<<< HEAD
-      InvocationContext ctx = getInvocationContextForWrite();
-=======
-      InvocationContext ctx = getInvocationContext(false, explicitFlags, explicitClassLoader);
->>>>>>> a2154c7c
+      InvocationContext ctx = getInvocationContextForWrite(explicitFlags, explicitClassLoader);
       ctx.setUseFutureReturnType(true);
       PutKeyValueCommand command = commandsFactory.buildPutKeyValueCommand(key, value, lifespanUnit.toMillis(lifespan), maxIdleUnit.toMillis(maxIdle), ctx.getFlags());
       return wrapInFuture(invoker.invoke(ctx, command));
@@ -846,26 +762,18 @@
 
    final NotifyingFuture<Void> putAllAsync(Map<? extends K, ? extends V> data, long lifespan, TimeUnit lifespanUnit, long maxIdle, TimeUnit maxIdleUnit, EnumSet<Flag> explicitFlags, ClassLoader explicitClassLoader) {
       assertKeysNotNull(data);
-<<<<<<< HEAD
-      InvocationContext ctx = getInvocationContextForWrite();
-=======
-      InvocationContext ctx = getInvocationContext(false, explicitFlags, explicitClassLoader);
->>>>>>> a2154c7c
+      InvocationContext ctx = getInvocationContextForWrite(explicitFlags, explicitClassLoader);
       ctx.setUseFutureReturnType(true);
       PutMapCommand command = commandsFactory.buildPutMapCommand(data, lifespanUnit.toMillis(lifespan), maxIdleUnit.toMillis(maxIdle), ctx.getFlags());
       return wrapInFuture(invoker.invoke(ctx, command));
    }
 
    public final NotifyingFuture<Void> clearAsync() {
-<<<<<<< HEAD
-      InvocationContext ctx = getInvocationContextForWrite();
-=======
       return clearAsync(null, null);
    }
 
    final NotifyingFuture<Void> clearAsync(EnumSet<Flag> explicitFlags, ClassLoader explicitClassLoader) {
-      InvocationContext ctx = getInvocationContext(false, explicitFlags, explicitClassLoader);
->>>>>>> a2154c7c
+      InvocationContext ctx = getInvocationContextForWrite(explicitFlags, explicitClassLoader);
       ctx.setUseFutureReturnType(true);
       ClearCommand command = commandsFactory.buildClearCommand(ctx.getFlags());
       return wrapInFuture(invoker.invoke(ctx, command));
@@ -877,11 +785,7 @@
 
    final NotifyingFuture<V> putIfAbsentAsync(K key, V value, long lifespan, TimeUnit lifespanUnit, long maxIdle, TimeUnit maxIdleUnit, EnumSet<Flag> explicitFlags, ClassLoader explicitClassLoader) {
       assertKeyNotNull(key);
-<<<<<<< HEAD
-      InvocationContext ctx = getInvocationContextForWrite();
-=======
-      InvocationContext ctx = getInvocationContext(false, explicitFlags, explicitClassLoader);
->>>>>>> a2154c7c
+      InvocationContext ctx = getInvocationContextForWrite(explicitFlags, explicitClassLoader);
       ctx.setUseFutureReturnType(true);
       PutKeyValueCommand command = commandsFactory.buildPutKeyValueCommand(key, value, lifespanUnit.toMillis(lifespan), maxIdleUnit.toMillis(maxIdle), ctx.getFlags());
       command.setPutIfAbsent(true);
@@ -894,11 +798,7 @@
 
    final NotifyingFuture<V> removeAsync(Object key, EnumSet<Flag> explicitFlags, ClassLoader explicitClassLoader) {
       assertKeyNotNull(key);
-<<<<<<< HEAD
-      InvocationContext ctx = getInvocationContextForWrite();
-=======
-      InvocationContext ctx = getInvocationContext(false, explicitFlags, explicitClassLoader);
->>>>>>> a2154c7c
+      InvocationContext ctx = getInvocationContextForWrite(explicitFlags, explicitClassLoader);
       ctx.setUseFutureReturnType(true);
       RemoveCommand command = commandsFactory.buildRemoveCommand(key, null, ctx.getFlags());
       return wrapInFuture(invoker.invoke(ctx, command));
@@ -910,11 +810,7 @@
 
    final NotifyingFuture<Boolean> removeAsync(Object key, Object value, EnumSet<Flag> explicitFlags, ClassLoader explicitClassLoader) {
       assertKeyNotNull(key);
-<<<<<<< HEAD
-      InvocationContext ctx = getInvocationContextForWrite();
-=======
-      InvocationContext ctx = getInvocationContext(false, explicitFlags, explicitClassLoader);
->>>>>>> a2154c7c
+      InvocationContext ctx = getInvocationContextForWrite(explicitFlags, explicitClassLoader);
       ctx.setUseFutureReturnType(true);
       RemoveCommand command = commandsFactory.buildRemoveCommand(key, value, ctx.getFlags());
       return wrapInFuture(invoker.invoke(ctx, command));
@@ -926,11 +822,7 @@
 
    final NotifyingFuture<V> replaceAsync(K key, V value, long lifespan, TimeUnit lifespanUnit, long maxIdle, TimeUnit maxIdleUnit, EnumSet<Flag> explicitFlags, ClassLoader explicitClassLoader) {
       assertKeyNotNull(key);
-<<<<<<< HEAD
-      InvocationContext ctx = getInvocationContextForWrite();
-=======
-      InvocationContext ctx = getInvocationContext(false, explicitFlags, explicitClassLoader);
->>>>>>> a2154c7c
+      InvocationContext ctx = getInvocationContextForWrite(explicitFlags, explicitClassLoader);
       ctx.setUseFutureReturnType(true);
       ReplaceCommand command = commandsFactory.buildReplaceCommand(key, null, value, lifespanUnit.toMillis(lifespan), maxIdleUnit.toMillis(maxIdle), ctx.getFlags());
       return wrapInFuture(invoker.invoke(ctx, command));
@@ -942,11 +834,7 @@
 
    final NotifyingFuture<Boolean> replaceAsync(K key, V oldValue, V newValue, long lifespan, TimeUnit lifespanUnit, long maxIdle, TimeUnit maxIdleUnit, EnumSet<Flag> explicitFlags, ClassLoader explicitClassLoader) {
       assertKeyNotNull(key);
-<<<<<<< HEAD
-      InvocationContext ctx = getInvocationContextForWrite();
-=======
-      InvocationContext ctx = getInvocationContext(false, explicitFlags, explicitClassLoader);
->>>>>>> a2154c7c
+      InvocationContext ctx = getInvocationContextForWrite(explicitFlags, explicitClassLoader);
       ctx.setUseFutureReturnType(true);
       ReplaceCommand command = commandsFactory.buildReplaceCommand(key, oldValue, newValue, lifespanUnit.toMillis(lifespan), maxIdleUnit.toMillis(maxIdle), ctx.getFlags());
       return wrapInFuture(invoker.invoke(ctx, command));
@@ -978,11 +866,7 @@
             @Override
             public V call() throws Exception {
                assertKeyNotNull(key);
-<<<<<<< HEAD
-               InvocationContext ctx = getInvocationContextForRead(tx);
-=======
-               InvocationContext ctx = getInvocationContext(tx, explicitFlags, explicitClassLoader);
->>>>>>> a2154c7c
+               InvocationContext ctx = getInvocationContextForRead(tx, explicitFlags, explicitClassLoader);
                if (appliedFlags != null)
                   ctx.setFlags(appliedFlags);
 
