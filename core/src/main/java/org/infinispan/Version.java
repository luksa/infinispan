/*
 * JBoss, Home of Professional Open Source.
 * Copyright 2000 - 2008, Red Hat Middleware LLC, and individual contributors
 * as indicated by the @author tags. See the copyright.txt file in the
 * distribution for a full listing of individual contributors.
 *
 * This is free software; you can redistribute it and/or modify it
 * under the terms of the GNU Lesser General Public License as
 * published by the Free Software Foundation; either version 2.1 of
 * the License, or (at your option) any later version.
 *
 * This software is distributed in the hope that it will be useful,
 * but WITHOUT ANY WARRANTY; without even the implied warranty of
 * MERCHANTABILITY or FITNESS FOR A PARTICULAR PURPOSE. See the GNU
 * Lesser General Public License for more details.
 *
 * You should have received a copy of the GNU Lesser General Public
 * License along with this software; if not, write to the Free
 * Software Foundation, Inc., 51 Franklin St, Fifth Floor, Boston, MA
 * 02110-1301 USA, or see the FSF site: http://www.fsf.org.
 */
package org.infinispan;

import net.jcip.annotations.Immutable;

/**
 * Contains version information about this release of Infinispan.
 *
 * @author Bela Ban
 * @since 4.0
 */
@Immutable
public class Version {
<<<<<<< HEAD
   public static final String version = "4.2.0.ALPHA2";
   public static final String codename = "Pagoa";
   public static final String projectName = "Infinispan";
   static final byte[] version_id = {'4', '2', '0', 'A', 'L', 'P', 'H', 'A', '2'};
=======
   public static final String version = "4.2.0.SNAPSHOT";
   public static final String codename = "Ursus";
   public static final String projectName = "Infinispan";
   static final byte[] version_id = {'0', '4', '2', '0', 'S'};
>>>>>>> b900e752
   private static final int MAJOR_SHIFT = 11;
   private static final int MINOR_SHIFT = 6;
   private static final int MAJOR_MASK = 0x00f800;
   private static final int MINOR_MASK = 0x0007c0;
   private static final int PATCH_MASK = 0x00003f;

   /**
    * Prints version information.
    */
   public static void main(String[] args) {
      printFullVersionInformation();
   }

   /**
    * Prints full version information to the standard output.
    */
   public static void printFullVersionInformation() {
      System.out.println(projectName);
      System.out.println();
      System.out.println("\nVersion: \t" + version);
      System.out.println("Codename: \t" + codename);
      System.out.println("History:  \t(see https://jira.jboss.org/jira/browse/ISPN for details)\n");
   }

   /**
    * Returns version information as a string.
    */
   public static String printVersion() {
      return projectName + " '" + codename + "' " + version;
   }

   public static String printVersionId(byte[] v, int len) {
      StringBuilder sb = new StringBuilder();
      if (v != null) {
         if (len <= 0)
            len = v.length;
         for (int i = 0; i < len; i++)
            sb.append((char) v[i]);
      }
      return sb.toString();
   }

   public static String printVersionId(byte[] v) {
      StringBuilder sb = new StringBuilder();
      if (v != null) {
         for (byte aV : v) sb.append((char) aV);
      }
      return sb.toString();
   }


   public static boolean compareTo(byte[] v) {
      if (v == null)
         return false;
      if (v.length < version_id.length)
         return false;
      for (int i = 0; i < version_id.length; i++) {
         if (version_id[i] != v[i])
            return false;
      }
      return true;
   }

   public static int getLength() {
      return version_id.length;
   }

   public static short getVersionShort() {
      return getVersionShort(version);
   }

   public static short getVersionShort(String versionString) {
      if (versionString == null)
         throw new IllegalArgumentException("versionString is null");

      String parts[] = getParts(versionString);
      int a = 0;
      int b = 0;
      int c = 0;
      if (parts.length > 0)
         a = Integer.parseInt(parts[0]);
      if (parts.length > 1)
         b = Integer.parseInt(parts[1]);
      if (parts.length > 2)
         c = Integer.parseInt(parts[2]);
      return encodeVersion(a, b, c);
   }

   public static short encodeVersion(int major, int minor, int patch) {
      return (short) ((major << MAJOR_SHIFT)
            + (minor << MINOR_SHIFT)
            + patch);
   }

   public static String decodeVersion(short version) {
      int major = (version & MAJOR_MASK) >> MAJOR_SHIFT;
      int minor = (version & MINOR_MASK) >> MINOR_SHIFT;
      int patch = (version & PATCH_MASK);
      return major + "." + minor + "." + patch;
   }

   /**
    * Serialization only looks at major and minor, not micro or below.
    */
   public static String decodeVersionForSerialization(short version) {
      int major = (version & MAJOR_MASK) >> MAJOR_SHIFT;
      int minor = (version & MINOR_MASK) >> MINOR_SHIFT;
      return major + "." + minor;
   }

   private static String[] getParts(String versionString) {
      return versionString.split("[\\.\\-]");
   }

   public static String getMajorVersion() {
      String[] parts = getParts(version);
      return parts[0] + "." + parts[1];
   }
}<|MERGE_RESOLUTION|>--- conflicted
+++ resolved
@@ -31,17 +31,10 @@
  */
 @Immutable
 public class Version {
-<<<<<<< HEAD
-   public static final String version = "4.2.0.ALPHA2";
-   public static final String codename = "Pagoa";
-   public static final String projectName = "Infinispan";
-   static final byte[] version_id = {'4', '2', '0', 'A', 'L', 'P', 'H', 'A', '2'};
-=======
    public static final String version = "4.2.0.SNAPSHOT";
    public static final String codename = "Ursus";
    public static final String projectName = "Infinispan";
    static final byte[] version_id = {'0', '4', '2', '0', 'S'};
->>>>>>> b900e752
    private static final int MAJOR_SHIFT = 11;
    private static final int MINOR_SHIFT = 6;
    private static final int MAJOR_MASK = 0x00f800;
