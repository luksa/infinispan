--- conflicted
+++ resolved
@@ -88,11 +88,7 @@
 
    public final void reincarnate() {
       cacheValue.created = System.currentTimeMillis();
-<<<<<<< HEAD
-   }
-=======
    }   
->>>>>>> b900e752
 
    public long getMaxIdle() {
       return cacheValue.maxIdle;
