--- conflicted
+++ resolved
@@ -1576,10 +1576,6 @@
       return !getCacheMode().isSynchronous();
    }
 
-<<<<<<< HEAD
-   public boolean isExpirationReaperEnabled() {
-      return expiration.reaperEnabled;
-=======
    /**
     * Returns true if the cache is configured to run in transactional mode, false otherwise. Starting with Infinispan
     * version 5.1 a cache doesn't support mixed access: i.e.won't support transactional and non-transactional
@@ -1590,10 +1586,12 @@
     */
    public boolean isTransactionalCache() {
       return transaction.transactionalCache;
->>>>>>> cd48cade
-   }
-
-
+   }
+
+   public boolean isExpirationReaperEnabled() {
+       return expiration.reaperEnabled;
+    }
+ 
    /**
     * Defines transactional (JTA) characteristics of the cache.
     *
