<?xml version='1.0' encoding='UTF-8'?>
<project xsi:schemaLocation="http://maven.apache.org/POM/4.0.0 http://maven.apache.org/xsd/maven-4.0.0.xsd" xmlns="http://maven.apache.org/POM/4.0.0" xmlns:xsi="http://www.w3.org/2001/XMLSchema-instance">
   <modelVersion>4.0.0</modelVersion>
   <parent>
      <groupId>org.infinispan</groupId>
      <artifactId>infinispan-parent</artifactId>
<<<<<<< HEAD
      <version>4.2.0.ALPHA2</version>
=======
      <version>4.2.0-SNAPSHOT</version>
>>>>>>> b900e752
      <relativePath>../../parent/pom.xml</relativePath>
   </parent>

   <artifactId>infinispan-client-hotrod</artifactId>
   <packaging>bundle</packaging>
   <name>Infinispan Client Hotrod Module</name>
   <description>Infinispan client hotrod module</description>
<<<<<<< HEAD
   <properties>
      <version.avro>1.3.3</version.avro>
   </properties>
   
=======
>>>>>>> b900e752

   <dependencies>
      <dependency>
         <groupId>${project.groupId}</groupId>
         <artifactId>infinispan-core</artifactId>
         <version>${project.version}</version>
      </dependency>

      <dependency>
         <groupId>commons-pool</groupId>
         <artifactId>commons-pool</artifactId>
         <version>${version.commons.pool}</version>
      </dependency>

      <dependency>
         <groupId>org.apache.hadoop</groupId>
         <artifactId>avro</artifactId>
         <version>${version.avro}</version>
      </dependency>

      <dependency>
         <groupId>${project.groupId}</groupId>
         <artifactId>infinispan-core</artifactId>
         <version>${project.version}</version>
         <type>test-jar</type>
         <scope>test</scope>
      </dependency>

      <dependency>
         <groupId>${project.groupId}</groupId>
         <artifactId>infinispan-server-hotrod</artifactId>
         <version>${project.version}</version>
         <scope>test</scope>
      </dependency>

      <dependency>
         <groupId>${project.groupId}</groupId>
         <artifactId>infinispan-server-hotrod</artifactId>
         <version>${project.version}</version>
         <type>test-jar</type>
         <scope>test</scope>
      </dependency>

      <dependency>
<<<<<<< HEAD
=======
         <groupId>commons-pool</groupId>
         <artifactId>commons-pool</artifactId>
         <version>${version.commons.pool}</version>
      </dependency>

      <dependency>
>>>>>>> b900e752
         <groupId>org.scala-lang</groupId>
         <artifactId>scala-library</artifactId>
         <version>${version.scala}</version>
         <scope>test</scope>
      </dependency>

   </dependencies>

   <build>     
      <plugins>
         <plugin>
            <groupId>org.apache.felix</groupId>
            <artifactId>maven-bundle-plugin</artifactId>
            <configuration>
               <instructions>
                  <Export-Package>
                     ${project.groupId}.client.hotrod.*;version=${project.version};-split-package:=error
                  </Export-Package>
               </instructions>
            </configuration>
         </plugin>
      </plugins>
   </build>
</project><|MERGE_RESOLUTION|>--- conflicted
+++ resolved
@@ -1,14 +1,12 @@
-<?xml version='1.0' encoding='UTF-8'?>
-<project xsi:schemaLocation="http://maven.apache.org/POM/4.0.0 http://maven.apache.org/xsd/maven-4.0.0.xsd" xmlns="http://maven.apache.org/POM/4.0.0" xmlns:xsi="http://www.w3.org/2001/XMLSchema-instance">
+<?xml version="1.0"?>
+<project xmlns="http://maven.apache.org/POM/4.0.0"
+         xmlns:xsi="http://www.w3.org/2001/XMLSchema-instance"
+         xsi:schemaLocation="http://maven.apache.org/POM/4.0.0 http://maven.apache.org/xsd/maven-4.0.0.xsd">
    <modelVersion>4.0.0</modelVersion>
    <parent>
       <groupId>org.infinispan</groupId>
       <artifactId>infinispan-parent</artifactId>
-<<<<<<< HEAD
-      <version>4.2.0.ALPHA2</version>
-=======
       <version>4.2.0-SNAPSHOT</version>
->>>>>>> b900e752
       <relativePath>../../parent/pom.xml</relativePath>
    </parent>
 
@@ -16,31 +14,12 @@
    <packaging>bundle</packaging>
    <name>Infinispan Client Hotrod Module</name>
    <description>Infinispan client hotrod module</description>
-<<<<<<< HEAD
-   <properties>
-      <version.avro>1.3.3</version.avro>
-   </properties>
-   
-=======
->>>>>>> b900e752
 
    <dependencies>
       <dependency>
          <groupId>${project.groupId}</groupId>
          <artifactId>infinispan-core</artifactId>
          <version>${project.version}</version>
-      </dependency>
-
-      <dependency>
-         <groupId>commons-pool</groupId>
-         <artifactId>commons-pool</artifactId>
-         <version>${version.commons.pool}</version>
-      </dependency>
-
-      <dependency>
-         <groupId>org.apache.hadoop</groupId>
-         <artifactId>avro</artifactId>
-         <version>${version.avro}</version>
       </dependency>
 
       <dependency>
@@ -67,15 +46,12 @@
       </dependency>
 
       <dependency>
-<<<<<<< HEAD
-=======
          <groupId>commons-pool</groupId>
          <artifactId>commons-pool</artifactId>
          <version>${version.commons.pool}</version>
       </dependency>
 
       <dependency>
->>>>>>> b900e752
          <groupId>org.scala-lang</groupId>
          <artifactId>scala-library</artifactId>
          <version>${version.scala}</version>
